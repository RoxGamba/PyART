import os, argparse, subprocess, matplotlib
import numpy as np
import matplotlib.pyplot as plt
from PyART.analysis.opt_ic import Optimizer
from PyART.catalogs.sxs    import Waveform_SXS
from PyART.catalogs.rit    import Waveform_RIT
from PyART.catalogs.icc    import Waveform_ICC
from PyART.catalogs.core   import Waveform_CoRe
from PyART.analysis.match  import Matcher

matplotlib.rc('text', usetex=True)

repo_path = subprocess.Popen(['git', 'rev-parse', '--show-toplevel'], \
                             stdout=subprocess.PIPE).communicate()[0].rstrip().decode('utf-8')
<<<<<<< HEAD
sxs_path  = os.path.join(repo_path, 'examples/local_data/sxs/')
rit_path  = os.path.join(repo_path, 'examples/local_data/rit/')
icc_path  = os.path.join(repo_path, 'examples/local_data/icc/')
core_path = os.path.join(repo_path, 'examples/local_data/core/')
=======
sxs_path = os.path.join(repo_path, 'examples/local_data/sxs/')
rit_path = os.path.join(repo_path, 'examples/local_data/rit/')
icc_path = os.path.join(repo_path, 'examples/local_data/icc/')
>>>>>>> 04691cbd

parser = argparse.ArgumentParser()
parser.add_argument('-c', '--catalog', required=True, type=str, 
                                 choices=['rit','sxs', 'icc', 'core'],   help='Catalog')
parser.add_argument('-i', '--id', default=1,         type=int,   help='Simulatoion ID. If not specified, download hard-coded ID list')
parser.add_argument('--maxfun',       default=100,   type=int,   help='Maxfun in dual annealing')
parser.add_argument('--use_nqc', action='store_true',            help='Use NQC')  
parser.add_argument('--opt_max_iter', default=1,     type=int,   help='Max opt iter')
parser.add_argument('--opt_good_mm',  default=5e-3,  type=float, help='opt_good_mm from opt_ic')
parser.add_argument('-d', '--download', action='store_true',     help='Eventually download data')
parser.add_argument('--kind_ic', choices=['e0f0', 'E0pph0'], 
                                 default='E0pph0',               help='ICs type')
parser.add_argument('--debug_plot',   action='store_true',       help='Show debug plot')
parser.add_argument('--mm_vs_M',      action='store_true',       help='Show plot mm vs M')
parser.add_argument('--json_file',    default=None,              help='JSON file for mismatches')
parser.add_argument('--overwrite',    action='store_true',       help='Overwrite option (json)')
parser.add_argument('--taper_alpha',    type=float, default=0.50, help="Taper alpha")
parser.add_argument('--taper_start',    type=float, default=0.10, help="Taper start")
<<<<<<< HEAD
parser.add_argument('--source',     default='BBH',                help="Source, BBH or BHNS (only SXS)")
=======
>>>>>>> 04691cbd
args = parser.parse_args()

mm_settings = {'cut_second_waveform':True, 'initial_frequency_mm':10, 'M':100, 'final_frequency_mm':1024,
               'taper_alpha':args.taper_alpha, 'taper_start':args.taper_start}

if args.catalog=='rit': 
    mm_settings['pre_align_shift'] = 100.
elif args.catalog=='icc':
    mm_settings['pre_align_shift'] = 200.
else:
    mm_settings['pre_align_shift'] = 0.
    
if args.kind_ic=='e0f0':
    bounds = {'e0':[0,0.7], 'f0':[None, None]}
<<<<<<< HEAD
    bounds_iter = {'eps_initial': {'e0':0.1, 'f0':0.01},
                   'eps_factors': {'e0':2,   'f0':2},
                   'bad_mm'     : 1e-2,
                   'max_iter'   : 3
                  }
else:
    bounds_iter = {'eps_initial': {'E0byM':5e-3, 'pph0':1e-2},
                   'eps_factors': {'E0byM':4,    'pph0':2},
                   'bad_mm'     : 1e-2,
                   'max_iter'   : 3
                  }
=======
else:
>>>>>>> 04691cbd
    bounds = {'E0byM':[None,None], 'pph0':[None,None]}

if args.catalog=='rit':
    ebbh = Waveform_RIT(path=rit_path, download=args.download, ID=args.id, nu_rescale=True)

elif args.catalog=='sxs':
    ebbh = Waveform_SXS(path=sxs_path, download=args.download, ID=args.id, order="Extrapolated_N3.dir", ellmax=7,  nu_rescale=True, src=args.source)

elif args.catalog=='core':
    ebbh = Waveform_CoRe(path=core_path, download=args.download, ID=args.id, nu_rescale=True, 
                         run=None, cut_at_mrg=True)

elif args.catalog=='icc':
    ebbh = Waveform_ICC(path=icc_path, ID=args.id, integrate=True, nu_rescale=True, 
                        integr_opts={'f0':0.002, 'extrap_psi4':True, 'method':'FFI', 'window':[20,-20]})
else:
    raise ValueError(f'Unknown catalog: {args.catalog}')

print('Metadata:')
for k in ebbh.metadata:
    print(f'{k:10s} : {ebbh.metadata[k]}')
print('\n\n')

if args.catalog=='sxs':
    print('Removing (200 M) junk for SXS')
    ebbh.cut(200)

minimizer = {'kind':'dual_annealing', 'opt_maxfun':args.maxfun, 'opt_max_iter':args.opt_max_iter, 'opt_seed':190521}

<<<<<<< HEAD
=======
bounds_iter = {'eps_initial': {'E0byM':5e-3, 'pph0':1e-2},
               'eps_factors': {'E0byM':4,    'pph0':2},
               'bad_mm'     : 1e-2,
               'max_iter'   : 3
              }
>>>>>>> 04691cbd

opt = Optimizer(ebbh, kind_ic=args.kind_ic, mm_settings=mm_settings,
                      use_nqc=args.use_nqc,
                      minimizer=minimizer,
                      opt_good_mm  = args.opt_good_mm,
                      opt_bounds   = bounds,
                      bounds_iter  = bounds_iter,
                      debug=args.debug_plot,
                      json_file=args.json_file, overwrite=args.overwrite)


if args.mm_vs_M:
    masses = np.linspace(20, 200, num=19)
    mm = masses*0.
    for i, M in enumerate(masses):
        mm_settings['M'] = M
        matcher = Matcher(ebbh, opt.opt_Waveform, settings=mm_settings)
        mm[i] = matcher.mismatch
        print(f'mass:{M:8.2f}, mm: {mm[i]:.3e}')
    plt.figure(figsize=(9,6))
    plt.plot(masses, mm)
    plt.yscale('log')
    plt.xlabel(r'$M_\odot$', fontsize=25)
    plt.ylabel(r'$\bar{\cal{F}}$', fontsize=25)
    plt.ylim(1e-4, 1e-1)
    plt.grid()
    plt.show()

    #mm_settings['debug'] = True
    #matcher = Matcher(ebbh, opt.opt_Waveform, settings=mm_settings)
    #print(f'Double-check, Matcher  : {matcher.mismatch:.3e}')
    #print(f'              Optimizer: {opt.opt_mismatch:.3e}')<|MERGE_RESOLUTION|>--- conflicted
+++ resolved
@@ -12,16 +12,10 @@
 
 repo_path = subprocess.Popen(['git', 'rev-parse', '--show-toplevel'], \
                              stdout=subprocess.PIPE).communicate()[0].rstrip().decode('utf-8')
-<<<<<<< HEAD
 sxs_path  = os.path.join(repo_path, 'examples/local_data/sxs/')
 rit_path  = os.path.join(repo_path, 'examples/local_data/rit/')
 icc_path  = os.path.join(repo_path, 'examples/local_data/icc/')
 core_path = os.path.join(repo_path, 'examples/local_data/core/')
-=======
-sxs_path = os.path.join(repo_path, 'examples/local_data/sxs/')
-rit_path = os.path.join(repo_path, 'examples/local_data/rit/')
-icc_path = os.path.join(repo_path, 'examples/local_data/icc/')
->>>>>>> 04691cbd
 
 parser = argparse.ArgumentParser()
 parser.add_argument('-c', '--catalog', required=True, type=str, 
@@ -40,10 +34,8 @@
 parser.add_argument('--overwrite',    action='store_true',       help='Overwrite option (json)')
 parser.add_argument('--taper_alpha',    type=float, default=0.50, help="Taper alpha")
 parser.add_argument('--taper_start',    type=float, default=0.10, help="Taper start")
-<<<<<<< HEAD
 parser.add_argument('--source',     default='BBH',                help="Source, BBH or BHNS (only SXS)")
-=======
->>>>>>> 04691cbd
+
 args = parser.parse_args()
 
 mm_settings = {'cut_second_waveform':True, 'initial_frequency_mm':10, 'M':100, 'final_frequency_mm':1024,
@@ -58,7 +50,6 @@
     
 if args.kind_ic=='e0f0':
     bounds = {'e0':[0,0.7], 'f0':[None, None]}
-<<<<<<< HEAD
     bounds_iter = {'eps_initial': {'e0':0.1, 'f0':0.01},
                    'eps_factors': {'e0':2,   'f0':2},
                    'bad_mm'     : 1e-2,
@@ -70,9 +61,6 @@
                    'bad_mm'     : 1e-2,
                    'max_iter'   : 3
                   }
-=======
-else:
->>>>>>> 04691cbd
     bounds = {'E0byM':[None,None], 'pph0':[None,None]}
 
 if args.catalog=='rit':
@@ -102,14 +90,6 @@
 
 minimizer = {'kind':'dual_annealing', 'opt_maxfun':args.maxfun, 'opt_max_iter':args.opt_max_iter, 'opt_seed':190521}
 
-<<<<<<< HEAD
-=======
-bounds_iter = {'eps_initial': {'E0byM':5e-3, 'pph0':1e-2},
-               'eps_factors': {'E0byM':4,    'pph0':2},
-               'bad_mm'     : 1e-2,
-               'max_iter'   : 3
-              }
->>>>>>> 04691cbd
 
 opt = Optimizer(ebbh, kind_ic=args.kind_ic, mm_settings=mm_settings,
                       use_nqc=args.use_nqc,
