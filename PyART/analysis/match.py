--- conflicted
+++ resolved
@@ -9,13 +9,10 @@
 from scipy.optimize import minimize_scalar, dual_annealing
 from ..utils import utils as ut
 from ..utils import wf_utils as wf_ut
-<<<<<<< HEAD
-=======
 try:
     import lal
 except ModuleNotFoundError:
     print("WARNING: lal not installed.")
->>>>>>> 04691cbd
 
 #PyCBC imports
 from pycbc.filter import sigmasq, matched_filter_core, overlap_cplx, optimized_match, matched_filter,compute_max_snr_over_sky_loc_stat_no_phase
@@ -86,9 +83,7 @@
                 WaveForm2._hlm[lm] = wf_ut.get_multipole_dict(h)
                 #plt.plot(WaveForm1.u, WaveForm1.hlm[lm]['real'])
                 #plt.plot(WaveForm2.u, WaveForm2.hlm[lm]['real'], ls='--')
-            #plt.show()
-<<<<<<< HEAD
-        
+            #plt.show()        
         if self.settings['f0_from_merger']:
             if self.settings['kind']!='single-mode' or \
                 len(self.modes)>1:
@@ -100,9 +95,6 @@
             Omg10_postmrg = Omg1[i_mrg]
             f0_postmrg = Omg10_postmrg/(self.settings['M']*ut.Msun*2*np.pi)
             self.settings['initial_frequency_mm'] = f0_postmrg
-=======
->>>>>>> 04691cbd
-
         
         # Get local objects with TimeSeries
         wf1 = self._wave2locobj(WaveForm1)
