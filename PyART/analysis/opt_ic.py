import os, json, random, time, copy
import numpy as np
from scipy import optimize 

from  .match import Matcher 
from ..models.teob import Waveform_EOB
from ..models.teob import CreateDict
from ..models.teob import PotentialMinimum
from ..utils       import utils as ut

class Optimizer(object):
    """
    Class to compute EOB initial data that minimize mismatch
    with reference waveform.
    """
    def __init__(self,
                 ref_Waveform,

                 # option for dual annealing
                 kind_ic      = 'E0pph0',           # kind of ICs to optimize over
                 vrs          = ['H_hyp', 'j_hyp'], # variables to optimize over, default is ['H_hyp', 'j_hyp']
                 map_function = None,               # function to map variables to EOB parameters
                 use_nqc      = True,
                 r0_eob       = None,               # use a fixed value for r_hyp in EOB model, if None it will be computed by TEOB

                 # model-specific options
                 model_opts   = {},

                 # loop on different initial guesses (nested in bound-iters)
                 opt_max_iter = 1,     # max opt iters (i.e. using different initial guesses) if mm_thres is not reached
                 opt_good_mm  = 5e-3,  # interrupt opt-iters if mm is below this threshold

                 # Option for bounds and iterations on bounds
                 opt_bounds   = None,  # specify bounds (None or {'key1': [x1,x2], 'key2': [y1,None], ...} )
                 bounds_iter  = {},    # options to use when iterating over bounds 
                 
                 # minimizer options
                 minimizer = {'kind': 'dual_annealing'},
                 
                 # cache
                 use_matcher_cache = False, 

                 # json-output options
                 json_file    = None,  # JSON file with mm (must be consistent with current options). If None, do not print data 
                 overwrite    = False, # overwrite JSON with new mm-computation
                 json_save_dyn = False, # save dynamics in JSON 
                 # other options
                 mm_settings  = None,  # options for Matcher (dictionary)
                 verbose      = True,
                 debug        = False, # debug plot
                 ):
        
        self.ref_Waveform = ref_Waveform
        self.opt_Waveform = None

        self.kind_ic      = kind_ic
        self.use_nqc      = use_nqc
        self.r0_eob       = r0_eob
        self.model_opts   = model_opts
        
        self.opt_max_iter = opt_max_iter
        self.opt_good_mm  = opt_good_mm
        self.opt_data     = None

        self.opt_bounds   = opt_bounds
        
        self.use_matcher_cache = use_matcher_cache

        self.json_file     = json_file
        self.json_save_dyn = json_save_dyn
        self.overwrite     = overwrite
        self.verbose       = verbose
        self.debug         = debug

        # mismatch settings
        self.mm_settings = Matcher.__default_parameters__(0) 
        if isinstance(mm_settings, dict):
            for k in mm_settings:
                self.mm_settings[k] = mm_settings[k]
        if self.mm_settings['cut_longer'] and self.verbose:
            print("Warning: using the option 'cut_longer' during optimization should be avoided!")
        if not self.mm_settings['cut_second_waveform'] and self.verbose:
            print("Warning: using the option 'cut_second_waveform' during optimization is strongly suggested!")
                          
        # decide IC vars based on kind_ic
        self.__set_variables(vrs)
        if map_function is not None:
            if self.map_function is None:
                self.map_function = map_function
            else:
                print('Warning: map_function is not None, but kind_ic is not "choose"')
                print('         user-input map_function will be ignored.')            

        if self.opt_bounds is None:
            self.opt_bounds = {var: [None, None] for var in self.opt_vars}
        # update bounds iterator
        self.__bounds_iter_defaults__()
        self.bounds_iter = {**self.bounds_iter, **bounds_iter}
        # update bounds
        self.__update_bounds(eps=self.bounds_iter['eps_initial'])

        # set minimizer
        self.__minimizer__defaults__()
        self.minimizer = {**self.minimizer, **minimizer}
        self.annealing_counter = 0
        if minimizer['kind'] == 'dynesty':
            self.minimize = self.__minimize__dynesty__
        elif minimizer['kind'] == 'dual_annealing':
            self.minimize = self.__minimize_annealing_
<<<<<<< HEAD
        elif minimizer['kind'] == 'differential_evolution':
            self.minimize = self.__minimize_differential_evo_
=======
>>>>>>> 04691cbd
        else:
            raise ValueError(f'Unknown minimizer kind: {minimizer["kind"]}')

        if verbose:
            q    = ref_Waveform.metadata['q']
            chi1 = ref_Waveform.metadata['chi1z'] 
            chi2 = ref_Waveform.metadata['chi2z'] 
            flags_str = ''
            if 'flags' in ref_Waveform.metadata:
                for flag in ref_Waveform.metadata['flags']:
                    flags_str += flag + ', '
                flags_str = flags_str[:-2]
            print( '###########################################')
            print(f'###          Running Optimizer          ###')
            print( '###########################################\n')
            print(f'Reference waveform : {ref_Waveform.metadata["name"]}')
            print(f'(q, chi1z, chi2z)  : ({q:.2f}, {chi1:.2f}, {chi2:.2f})')
            print(f'binary type        : {flags_str}')
            print(f'Variables for ICs  : {self.opt_vars}')
            print(' ')

        mm_data  = self.load_or_create_mismatches()
        ref_name = self.ref_Waveform.metadata['name']
        
        run_optimization = True
        opt_data = None
        if ref_name in mm_data['mismatches']:
            opt_data = mm_data['mismatches'][ref_name]

            if not overwrite or opt_data['mm_opt']<self.bounds_iter['bad_mm']:
                run_optimization = False
            if verbose: 
                print(f'Loading mismatch from {self.json_file}')
                print('Optimal ICs  :')
                for ky in self.opt_vars:
                    print(f'                {ky:5s} : {opt_data[ky+"_opt"]:.15f}')
                print('Original mm  : {:.3e}'.format(opt_data['mm0']))
                print('Optimized mm : {:.3e}\n'.format(opt_data['mm_opt']))
        
        if run_optimization:
            random.seed(self.minimizer['opt_seed'])
<<<<<<< HEAD
            np.random.seed(self.minimizer['opt_seed'])
=======
>>>>>>> 04691cbd
            dashes    = '-'*45
            asterisks = '*'*45
            
            eps = copy.copy(self.bounds_iter['eps_initial'])
            
            t0 = time.perf_counter()
            # i-loop on different search bounds
            for i in range(1, self.bounds_iter['max_iter']+1): 
                if self.bounds_iter['max_iter']>1 and self.verbose:
                    print(f'\n{asterisks}\nSearch bounds (eps) iteration  #{i:d}\n{asterisks}')
                 
                # j-loop on different initial gueses
                for j in range(1, self.opt_max_iter+1):
                    if self.verbose: print(f'{dashes}\nOptimization iteration #{j:d}\n{dashes}')
                    if i==1 and j==1 and opt_data is None: # if first iter of both loops
                        opt_data = self.optimize_mismatch(use_ref_guess=True)
                    else:
                        opt_data_new = self.optimize_mismatch(use_ref_guess=False)
                        if opt_data_new['mm_opt']<opt_data['mm_opt']:
                            opt_data = opt_data_new
                    # if we reached a nice mismatche, break loop on initial guesses
                    if opt_data['mm_opt']<=self.opt_good_mm:
                        break
                
                if opt_data['mm_opt']<=self.bounds_iter['bad_mm']:
                    # if the mismatch is good according to eps-standard, then break
                    break
                
                elif i<self.bounds_iter['max_iter']:
                    # otherwise, increase the bound search (if we are not at the last iter)
                    flat_old_bounds = [item for key in self.opt_bounds for item in self.opt_bounds[key]]
                    
                    kys = self.opt_vars
                    self.opt_bounds = {kys[0]:[None,None], kys[1]:[None,None]}
                    for ky in eps:
                        eps[ky] *= self.bounds_iter['eps_factors'][ky]
                    self.__update_bounds(eps=eps)
                    flat_new_bounds = [item for key in self.opt_bounds for item in self.opt_bounds[key]]
                    print('\nIncreasing search bounds: [{:.3f},{:.3f}], [{:.3f},{:.3f}]'.format(*flat_old_bounds))
                    print('                  ----> : [{:.3f},{:.3f}], [{:.3f},{:.3f}]'.format(*flat_new_bounds))
                
                else:
                    mm_opt = opt_data['mm_opt']
                    print( '\n++++++++++++++++++++++++++++++++++++++')
                    print(f'+++  Reached eps_max_iter : {self.bounds_iter["max_iter"]:2d}     +++')
                    print(f'+++  mm_opt : {mm_opt:.2e} > {self.bounds_iter["bad_mm"]:.2e}  +++')
                    print( '++++++++++++++++++++++++++++++++++++++')
                    
            mm_data['mismatches'][ref_name] = opt_data
            
            if verbose:
                print('\n>> Best mismatch found : {:.3e}'.format(opt_data['mm_opt']))
                print(  '>> Total elapsed time  : {:.1f} s\n'.format(time.perf_counter()-t0))

            if json_file is not None: 
                self.save_mismatches(mm_data)
        self.opt_data = opt_data
        pass

    def __set_variables(self, vrs):
        """
        Set the variables to optimize over depending on the kind of ICs
        """
        if self.kind_ic == 'choose':
            self.opt_vars     = vrs
            self.map_function = None # Needs to be defined by the user
        elif self.kind_ic == 'e0f0':
            self.opt_vars = ['e0', 'f0']
            self.map_function = lambda x: {'ecc':x['e0'], 'f0':x['f0']} # map to EOB pars
        elif self.kind_ic == 'E0pph0':
            self.opt_vars = ['E0byM', 'pph0']
            self.map_function = lambda x: {'H_hyp':x['E0byM'], 'J_hyp':x['pph0']}
        elif self.kind_ic == 'phi0theta0':
            self.opt_vars = ['phi_ref', 'theta']

            def rotate_in_plane_spins(chiA,chiB,theta=0.):
                """
                Perform a rotation of the in-plane spins by an angle theta
                """
                from scipy.spatial.transform import Rotation

                zaxis    = np.array([0, 0, 1])
                r        = Rotation.from_rotvec(theta*zaxis)
                chiA_rot = r.apply(chiA)
                chiB_rot = r.apply(chiB)
                return chiA_rot, chiB_rot

            def func(vrs):
                theta   = vrs['theta']
                phi_ref = vrs['phi_ref']
                chiA = np.array([vrs['chi1x'], vrs['chi1y'], vrs['chi1z']])
                chiB = np.array([vrs['chi2x'], vrs['chi2y'], vrs['chi2z']])

                # rotate in-plane spin components by theta
                chiA_rot, chiB_rot = rotate_in_plane_spins(chiA,chiB,theta=theta)
                rotated = {
                        'chi1x'  : chiA_rot[0], 'chi1y': chiA_rot[1], 'chi1z': chiA_rot[2],
                        'chi2x'  : chiB_rot[0], 'chi2y': chiB_rot[1], 'chi2z': chiB_rot[2],
                        'phi_ref': phi_ref,
                        }
                return rotated

            self.map_function = func
        else:
            raise ValueError(f'Unknown kind of ICs: {self.kind_ic}')
        pass

    def __update_bounds(self, eps=None):
        """
        Set the bounds for the optimization; if the bounds are not specified,
        set them to the reference value (read from metadata) +/- eps
        """
        if eps is None: eps = self.bounds_iter['eps_initial']
        vls = []
        for ky in self.opt_vars:
            try:
                vls.append(self.ref_Waveform.metadata[ky])
            except KeyError:
                print(f'WARNING: update bounds, {ky} not found in metadata. Setting to 1.')
                vls.append(1)
        
        default_bounds = {ky: [vl*(1-eps[ky]), vl*(1+eps[ky])] for ky,vl in zip(self.opt_vars, vls)}

        for ky in self.opt_vars:
            for j in range(2):
                if self.opt_bounds[ky][j] is None:
                    self.opt_bounds[ky][j] = default_bounds[ky][j]
        pass

    def load_or_create_mismatches(self): 
        """
        Load mismatches data if the options of the
        json file stored is consistent with current ones.
        Otherwise, create a new dictionary (NOT a new json file)
        """
        # convert numpy array to lists to avoid issues with JSON writing/loading
        loc_mm_settings = copy.deepcopy(self.mm_settings)
        for k in loc_mm_settings:
            val = loc_mm_settings[k]
            if isinstance(val, np.ndarray):
                loc_mm_settings[k] = list(val)
        del loc_mm_settings['initial_frequency_mm'] # save this at sim-level
        del loc_mm_settings['final_frequency_mm']
        
        # options to store/read in JSON 
        options = {'minimizer'    : self.minimizer,
                   'kind_ic'      : self.kind_ic,
                   'vars'         : self.opt_vars,
                   'mm_settings'  : loc_mm_settings,
                  } 

        # check if file exists
        if self.json_file is not None and os.path.exists(self.json_file):
            # load mismatches dict
            with open(self.json_file, 'r') as file:
                json_data = json.loads(file.read())

            # fix list of list to list of tuples for 'modes' in json-data
            modes_list_of_list = json_data['options']['mm_settings']['modes']
            json_data['options']['mm_settings']['modes'] = [tuple(mode) for mode in modes_list_of_list]
            
            # check that the options are the same: 
            # 1) start by checking everything except mm_settings
            # 2) then check mm_settings
            dicts2check = [ [json_data['options'],                options               ],
                            [json_data['options']['mm_settings'], options['mm_settings']]
                          ]
            names = [ ['json', 'self'], ['mm_set-json', 'mm_set-self']  ]
            list_excluded_keys = [['mm_settings'], ['debug', 'initial_frequency_mm', 'final_frequency_mm']]
            for i in range(len(dicts2check)):
                dict1     = dicts2check[i][0]
                dict2     = dicts2check[i][1]
                name1     = names[i][0]
                name2     = names[i][1]
                excl_keys = list_excluded_keys[i]
                if not ut.are_dictionaries_equal(dict1, dict2, excluded_keys=excl_keys, verbose=True):
                    ut.print_dict_comparison(dict1, dict2, excluded_keys=excl_keys, dict1_name=name1, dict2_name=name2)
                    raise RuntimeError('The options in the json-file are different w.r.t. the currient ones. Exit.')
            
            data = json_data
        else:
            # create mismatches dict
            data = {'options':options, 'mismatches':{}}
        return data
    
    def save_mismatches(self, data, verbose=None, json_file=None, overwrite=None):
        if verbose   is None: verbose   = self.verbose
        if overwrite is None: overwrite = self.overwrite
        if json_file is None: json_file = self.json_file
        if json_file is None: # i.e., if self.json_file is None
            pass 
        
        sim_name = self.ref_Waveform.metadata['name']
        creating_new_file = True 
        if os.path.exists(json_file) and not overwrite:
            with open(json_file, 'r') as file:
                json_data = json.loads(file.read())
            
            creating_new_file = False
            if sim_name in json_data['mismatches']:
                print(f'   ---> File {json_file} alreay exists and contains {sim_name}, but overwriting is off.')
                json_file = json_file.replace('.json', '_new.json')
                print(f'   ---> writing on file: {json_file}')
                creating_new_file = True

        with open(json_file, 'w') as file:
            file.write(json.dumps(data,indent=2))

        if verbose: 
            action = 'Created' if creating_new_file else 'Updated'
            print(f'{action} {json_file}\n')
        pass

    def generate_EOB(self, ICs={'f0':None, 'e0':None}):
        ref_meta = self.ref_Waveform.metadata
        # Set all the intrinsic parameters that are not in ICs
<<<<<<< HEAD
        default_intrinsic =  ['M', 'q', 'chi1x', 'chi1y', 'chi1z', 'chi2x', 
                              'chi2y', 'chi2z', 'LambdaAl2', 'LambdaBl2']
        for ic in ICs: 
            if ic in default_intrinsic: default_intrinsic.remove(ic)
        
        if 'LambdaAl2' not in ref_meta: ref_meta['LambdaAl2'] = 0.0
        if 'LambdaBl2' not in ref_meta: ref_meta['LambdaBl2'] = 0.0
        
=======
        default_intrinsic =  ['M', 'q', 'chi1x', 'chi1y', 'chi1z', 'chi2x', 'chi2y', 'chi2z']
        for ic in ICs: 
            if ic in default_intrinsic: default_intrinsic.remove(ic)
>>>>>>> 04691cbd
        sub_meta = {key: ref_meta[key] for key in default_intrinsic}
        sub_meta['use_nqc']  = self.use_nqc
        sub_meta['ode_tmax'] = 3e+4

        # map the ICs (and the other intrinsic pars) to the EOB parameters
        mapped_ids = self.map_function({**ICs, **sub_meta})

        if 'H_hyp' in mapped_ids or 'J_hyp' in mapped_ids:
            if self.r0_eob == 'read':
                # start close to the NR value, a little earlier
                mapped_ids['r_hyp'] = ref_meta['r0']*1.1
            else:
                if self.r0_eob is not None:
                    if self.r0_eob < ref_meta['r0']:
                        print(f'Warning: r0_eob={self.r0_eob} is smaller than the NR value r0={ref_meta["r0"]}')
                        print('         Setting r0_eob to NR value')
                        mapped_ids['r_hyp'] = ref_meta['r0']
                    else:
                        mapped_ids['r_hyp'] = self.r0_eob
                mapped_ids['r_hyp']         = self.r0_eob  # if None, it will be computed in the EOB model
        
        # add the mapped ICs to the sub_meta dictionary & additional model options
        # and run
        sub_meta.update(mapped_ids)
        sub_meta.update(self.model_opts)
        try:
            pars        = CreateDict(**sub_meta)
            eob_wave    = Waveform_EOB(pars=pars)
            #eob_wave._u = eob_wave.u#-eob_wave.u[0]
        except Exception as e:
            # FIXME: no error msg is a little bit criminal
            #print(f'Error occured in EOB wave generation:\n{e}')
            eob_wave = None
        return eob_wave
    
    def match_against_ref(self, eob_Waveform, verbose=None, iter_loop=False, return_matcher=False, cache={}, mm_settings=None):
        if verbose     is None: verbose     = self.verbose
        if mm_settings is None: mm_settings = self.mm_settings
        if eob_Waveform is not None:
            try:
                matcher = Matcher(self.ref_Waveform, eob_Waveform,
                                  settings=mm_settings, cache=cache)
                mm = matcher.mismatch
            except Exception as e:
                print('Error while computing match: ', e)
                matcher = None
                mm = 1.0
        else:
            matcher = None
            mm = 1.0
        if verbose and iter_loop:
            self.annealing_counter += 1
            print( '  >> mismatch - iter  : {:.3e} - {:3d}'.format(mm, self.annealing_counter), end='\r')
        if return_matcher:
            return mm, matcher
        else:
            return mm
    
    def __func_to_minimize(self, x, kys, verbose=None, cache={}):
        if verbose is None: verbose = self.verbose
        # reassemble the ICs
        vs = {kys[i]: x[i] for i in range(len(kys))}
        eob_Waveform = self.generate_EOB(ICs=vs)
        if eob_Waveform is not None:
            mm = self.match_against_ref(eob_Waveform, verbose=self.verbose, iter_loop=True, cache=cache)
        else:
            if self.kind_ic=='E0pph0':
                pph0 = vs['pph0']
                ref_meta = self.ref_Waveform.metadata
                q    = ref_meta['q']
                chi1 = ref_meta['chi1z']
                chi2 = ref_meta['chi2z']
                rvec = np.linspace(2,20,num=200)
                Vmin = PotentialMinimum(rvec,pph0,q,chi1,chi2)
                dV   = Vmin-vs['E0byM']
            else:
                dV = 0
            mm = 1 + dV
        return mm

    def optimize_mismatch(self, use_ref_guess=True, verbose=None):
        """
        Optimize the mismatch between the reference waveform and the other model waveform.
        """
        if verbose is None: verbose = self.verbose
        kys     = self.opt_vars
        bounds  = self.opt_bounds
<<<<<<< HEAD
        meta    = self.ref_Waveform.metadata
=======
>>>>>>> 04691cbd

        # Treat variables which are in common with the reference
        kys_ref = [ky for ky in kys if ky in self.ref_Waveform.metadata] # common keys
        vs_ref  = {ky: self.ref_Waveform.metadata[ky] for ky in kys_ref} # reference values
        for ky in kys_ref:
            vv = vs_ref[ky]
            if vv<bounds[ky][0] or vv>bounds[ky][1]:
                print('Warning! Reference value for {:s} is outside searching interval: [{:.2e},{:.2e}]'.format(ky,  bounds[ky][0],  bounds[ky][1]))
        if use_ref_guess:
            # use reference values whenever possible
            vs0 = vs_ref
        else:
            # random initial guess
            vs0 = {ky: np.random.uniform(bounds[ky][0], bounds[ky][1]) for ky in kys}
        
        # randomly select the variables which are not in common with the reference
        for ky in kys:
            if ky not in kys_ref:
                vs0[ky] = np.random.uniform(bounds[ky][0], bounds[ky][1])

        # reference match
        mm0, matcher0 = self.match_against_ref(self.generate_EOB(ICs=vs0),
                                                                iter_loop=False, 
                                                                return_matcher=True
                                              )
        if verbose:
            print(f'Original  mismatch    : {mm0:.3e}')
            print( 'Optimization interval :')
            for ky in kys:
                print(f'                        {ky:5s} : [{bounds[ky][0]:.3e},{bounds[ky][1]:.3e}]')
            print(f'Initial guess         :')
            for ky in kys: 
                print(f'                        {ky:5s} : {vs0[ky]:.15f}')
        
        if self.use_matcher_cache:
            if matcher0 is None:
                if verbose: print('+++ First mm-computation failed! Not using cache +++')
                cache = {}
            else:
                cache = {'h1f':matcher0.h1f, 'M':matcher0.settings['M']}
        else:
            cache = {}
        
        # prepare for annealing
        x0           = [vs0[ky] for ky in kys]
        bounds_array = np.array([[bounds[ky][0], bounds[ky][1]] for ky in kys])
        f = lambda x : self.__func_to_minimize(x, kys, verbose=verbose, cache=cache)

        t0_annealing  = time.perf_counter()
        opts, mm_opt  = self.minimize(f, x0, bounds_array, kys)

        if verbose:
            print( '  >> mismatch - iter  : {:.3e} - {:3d}'.format(mm_opt, self.annealing_counter), end='\r')
            print(f'Optimized mismatch    : {mm_opt:.3e}')
            print(f'Optimal ICs           :' )
            for ky in kys:
                print(f'                        {ky:5s} : {opts[ky]:.15f}')
            print( 'Minimization time        : {:.1f} s'.format(time.perf_counter()-t0_annealing))
        
        # generate the eob waveform corresponding to the optimal ICs
        eob_opt = self.generate_EOB(ICs=opts)
        
        if self.debug:
            temp_settings = copy.copy(self.mm_settings)
            temp_settings['debug'] = True
            self.match_against_ref(eob_opt, mm_settings=temp_settings)
        
        opt_data = { 
                    # store also some attributes, just for convenience
                    'M'            : meta['M'],
                    'q'            : meta['q'],
                    'chi1x'        : meta['chi1x'],
                    'chi1y'        : meta['chi1y'],
                    'chi1z'        : meta['chi1z'],
                    'chi2x'        : meta['chi2x'],
                    'chi2y'        : meta['chi2y'],
                    'chi2z'        : meta['chi2z'],
                    'LambdaAl2'    : meta['LambdaAl2'] if 'LambdaAl2' in meta else 0.,
                    'LambdaBl2'    : meta['LambdaBl2'] if 'LambdaBl2' in meta else 0.,
                    'initial_frequency_mm' : self.mm_settings['initial_frequency_mm'],
                    'final_frequency_mm'   : self.mm_settings['final_frequency_mm'],
                    'opt_seed'     : self.minimizer['opt_seed'],
                    'opt_max_iter' : self.opt_max_iter,
                    'opt_good_mm'  : self.opt_good_mm,
                    'bounds_iter'  : self.bounds_iter,
                    # optimization results
                    'bounds'       : bounds, 
                    'mm0'          : mm0,
                    'mm_opt'       : mm_opt, 
                    }
        for ky in kys:
<<<<<<< HEAD
            opt_data[ky] = vs_ref[ky] if ky in vs_ref else None
=======
            opt_data[ky]        = vs_ref[ky]
>>>>>>> 04691cbd
            opt_data[ky+'_opt'] = opts[ky]
        
        if eob_opt is not None and self.json_save_dyn:
            dyn0 = eob_opt.dyn
            dyn0 = {ky: list(dyn0[ky]) for ky in dyn0.keys()}
        else:
            dyn0 = None
        opt_data['dyn0'] = dyn0
        
        return opt_data
    
    def __bounds_iter_defaults__(self):
        self.bounds_iter = {
                            'eps_initial': {},    # initial epsilon values 
                            'eps_factors': {},    # increase-factor for eps at each eps-iter
                            'max_iter'   : 1,     # If true, iterate on eps-bounds
                            'bad_mm'     : 0.1,   # if after opt_max_iter(s) we are still above this threshold 
        }
        for ky in self.opt_vars:
            self.bounds_iter['eps_initial'][ky] = 1e-2
            self.bounds_iter['eps_factors'][ky] = 2
        pass

    def __minimizer__defaults__(self):
        """
        Set the default minimizer options.
        """
        self.minimizer = { # annealing options
                           'kind': 'dual_annealing', 
                           'opt_maxfun': 1000, 
                           'opt_seed': 190521,

<<<<<<< HEAD
                           # differiantial_evolution options 
                           'opt_workers':1,
                           
=======
>>>>>>> 04691cbd
                           # dynesty options
                           'nlive'  : 10,
                           'maxiter': 10000,
                           'maxcall': 10000,
                           'print_progress': True,
        }
        pass

    def __minimize_annealing_(self, f, x0, bounds_array, kys):
        """
        Minimize with dual annealing. 
        """
        maxiter = self.minimizer.get('opt_maxfun', 1000)
        seed    = self.minimizer.get('opt_seed', 190521)
        x0      = x0

        opt_result   = optimize.dual_annealing(
                                                f,
                                                maxfun = maxiter, 
                                                seed   = seed, 
                                                x0     = x0,
                                                bounds = bounds_array,
                                            )
        
        opt_pars     = opt_result['x']
        opts         = {kys[i]: opt_pars[i] for i in range(len(kys))}
        mm_opt       = opt_result['fun']
        return opts, mm_opt
    
<<<<<<< HEAD
    def __minimize_differential_evo_(self, f, x0, bounds_array, kys):
        """
        Minimize with differential evolution. 
        """
        maxiter = self.minimizer.get('opt_maxfun', 1000)
        seed    = self.minimizer.get('opt_seed', 190521)
        workers = self.minimizer.get('opt_workers', 1) 
        x0      = x0

        opt_result   = optimize.differential_evolution(
                                                f,
                                                maxiter = maxiter, 
                                                seed    = seed, 
                                                x0      = x0,
                                                workers = workers,
                                                bounds  = bounds_array,
                                            )
        
        opt_pars     = opt_result['x']
        opts         = {kys[i]: opt_pars[i] for i in range(len(kys))}
        mm_opt       = opt_result['fun']
        return opts, mm_opt
    
=======
>>>>>>> 04691cbd
    def __minimize__dynesty__(self, f, x0, bounds_array, kys):
        """
        Minimize with dynesty.
        NOTE: largely untested!
        """
        from dynesty import NestedSampler

        # Define the dimensionality of our problem.
        ndim     = len(kys)
        progress = self.minimizer.get('print_progress', True)
        nlive    = self.minimizer.get('nlive'  , 1024)
        maxiter  = self.minimizer.get('maxiter', 10000)
        maxcall  = self.minimizer.get('maxcall', 10000)

        def loglike(x):
            """
            The log-likelihood function.
            We use the mismatch weighted over the min_thrs, squared
            """
            logl = -0.5*(f(x)/0.001)**2
            if np.isnan(logl) or np.isinf(logl):
                return -np.inf
            return logl

        def prior_transform(u):
            """
            Map the unit cube to the parameter space, assuming
            uniform priors on the parameters.
            """
            return [bounds_array[i][0] + u[i] * (bounds_array[i][1] - bounds_array[i][0]) for i in range(ndim)]

        # Define our sampler.
        sampler = NestedSampler(loglike, 
                                prior_transform, 
                                ndim, 
                                nlive=nlive, 
                                sample="rwalk",  # Specify rwalk as the sampling method
                                bound="multi",   # Use a multi-ellipsoid bound    
                                )  
        sampler.run_nested(maxiter=maxiter, maxcall=maxcall,print_progress=progress, dlogz=0.1)

        # return just the maxL point
        maxL   = sampler.results.logl.argmax()
        opts   = {kys[i]: sampler.results.samples[maxL][i] for i in range(len(kys))}
        mm_opt = f(sampler.results.samples[maxL])

        # make the traceplot
        if self.verbose:
            from dynesty import plotting as dyplot
            fig, _ = dyplot.traceplot(sampler.results,
                             show_titles=True,
                             trace_cmap='viridis')
            fig.savefig('traceplot.png')

        return opts, mm_opt

<|MERGE_RESOLUTION|>--- conflicted
+++ resolved
@@ -107,11 +107,8 @@
             self.minimize = self.__minimize__dynesty__
         elif minimizer['kind'] == 'dual_annealing':
             self.minimize = self.__minimize_annealing_
-<<<<<<< HEAD
         elif minimizer['kind'] == 'differential_evolution':
             self.minimize = self.__minimize_differential_evo_
-=======
->>>>>>> 04691cbd
         else:
             raise ValueError(f'Unknown minimizer kind: {minimizer["kind"]}')
 
@@ -153,10 +150,7 @@
         
         if run_optimization:
             random.seed(self.minimizer['opt_seed'])
-<<<<<<< HEAD
             np.random.seed(self.minimizer['opt_seed'])
-=======
->>>>>>> 04691cbd
             dashes    = '-'*45
             asterisks = '*'*45
             
@@ -373,7 +367,6 @@
     def generate_EOB(self, ICs={'f0':None, 'e0':None}):
         ref_meta = self.ref_Waveform.metadata
         # Set all the intrinsic parameters that are not in ICs
-<<<<<<< HEAD
         default_intrinsic =  ['M', 'q', 'chi1x', 'chi1y', 'chi1z', 'chi2x', 
                               'chi2y', 'chi2z', 'LambdaAl2', 'LambdaBl2']
         for ic in ICs: 
@@ -381,12 +374,7 @@
         
         if 'LambdaAl2' not in ref_meta: ref_meta['LambdaAl2'] = 0.0
         if 'LambdaBl2' not in ref_meta: ref_meta['LambdaBl2'] = 0.0
-        
-=======
-        default_intrinsic =  ['M', 'q', 'chi1x', 'chi1y', 'chi1z', 'chi2x', 'chi2y', 'chi2z']
-        for ic in ICs: 
-            if ic in default_intrinsic: default_intrinsic.remove(ic)
->>>>>>> 04691cbd
+
         sub_meta = {key: ref_meta[key] for key in default_intrinsic}
         sub_meta['use_nqc']  = self.use_nqc
         sub_meta['ode_tmax'] = 3e+4
@@ -474,10 +462,7 @@
         if verbose is None: verbose = self.verbose
         kys     = self.opt_vars
         bounds  = self.opt_bounds
-<<<<<<< HEAD
         meta    = self.ref_Waveform.metadata
-=======
->>>>>>> 04691cbd
 
         # Treat variables which are in common with the reference
         kys_ref = [ky for ky in kys if ky in self.ref_Waveform.metadata] # common keys
@@ -569,11 +554,7 @@
                     'mm_opt'       : mm_opt, 
                     }
         for ky in kys:
-<<<<<<< HEAD
             opt_data[ky] = vs_ref[ky] if ky in vs_ref else None
-=======
-            opt_data[ky]        = vs_ref[ky]
->>>>>>> 04691cbd
             opt_data[ky+'_opt'] = opts[ky]
         
         if eob_opt is not None and self.json_save_dyn:
@@ -606,12 +587,9 @@
                            'opt_maxfun': 1000, 
                            'opt_seed': 190521,
 
-<<<<<<< HEAD
                            # differiantial_evolution options 
                            'opt_workers':1,
-                           
-=======
->>>>>>> 04691cbd
+
                            # dynesty options
                            'nlive'  : 10,
                            'maxiter': 10000,
@@ -641,7 +619,6 @@
         mm_opt       = opt_result['fun']
         return opts, mm_opt
     
-<<<<<<< HEAD
     def __minimize_differential_evo_(self, f, x0, bounds_array, kys):
         """
         Minimize with differential evolution. 
@@ -664,9 +641,7 @@
         opts         = {kys[i]: opt_pars[i] for i in range(len(kys))}
         mm_opt       = opt_result['fun']
         return opts, mm_opt
-    
-=======
->>>>>>> 04691cbd
+
     def __minimize__dynesty__(self, f, x0, bounds_array, kys):
         """
         Minimize with dynesty.
