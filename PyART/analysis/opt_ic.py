import os, json, random, time, copy
import numpy as np
from scipy import optimize 

from  .match import Matcher 
from ..models.teob import Waveform_EOB
from ..models.teob import CreateDict
from ..models.teob import PotentialMinimum
from ..utils       import utils as ut

class Optimizer(object):
    """
    Class to compute EOB initial data that minimize mismatch
    with reference waveform.
    """
    def __init__(self,
                 ref_Waveform,

                 # option for dual annealing
                 kind_ic      = 'E0pph0',           # kind of ICs to optimize over
                 vrs          = ['H_hyp', 'j_hyp'], # variables to optimize over, default is ['H_hyp', 'j_hyp']
                 map_function = None,               # function to map variables to EOB parameters
                 use_nqc      = True,
                 r0_eob       = None,               # use a fixed value for r_hyp in EOB model, if None it will be computed by TEOB

                 # model-specific options
                 model_opts   = {},

                 # loop on different initial guesses (nested in bound-iters)
                 opt_max_iter = 1,     # max opt iters (i.e. using different initial guesses) if mm_thres is not reached
                 opt_good_mm  = 5e-3,  # interrupt opt-iters if mm is below this threshold

                 # Option for bounds and iterations on bounds
                 opt_bounds   = None,  # specify bounds (None or {'key1': [x1,x2], 'key2': [y1,None], ...} )
                 bounds_iter  = {},    # options to use when iterating over bounds 
                 
                 # minimizer options
                 minimizer = {'kind': 'dual_annealing'},
                 
                 # cache
                 use_matcher_cache = False, 

                 # json-output options
                 json_file    = None,  # JSON file with mm (must be consistent with current options). If None, do not print data 
                 overwrite    = False, # overwrite JSON with new mm-computation
                 json_save_dyn = False, # save dynamics in JSON 
                 # other options
                 mm_settings  = None,  # options for Matcher (dictionary)
                 verbose      = True,
                 debug        = False, # debug plot
                 ):
        
        self.ref_Waveform = ref_Waveform
        self.opt_Waveform = None

        self.kind_ic      = kind_ic
        self.use_nqc      = use_nqc
        self.r0_eob       = r0_eob
        self.model_opts   = model_opts
        
        self.opt_max_iter = opt_max_iter
        self.opt_good_mm  = opt_good_mm
        self.opt_data     = None

        self.opt_bounds   = opt_bounds
        
        self.use_matcher_cache = use_matcher_cache

        self.json_file     = json_file
        self.json_save_dyn = json_save_dyn
        self.overwrite     = overwrite
        self.verbose       = verbose
        self.debug         = debug

        # mismatch settings
        self.mm_settings = Matcher.__default_parameters__(0) 
        if isinstance(mm_settings, dict):
            for k in mm_settings:
                self.mm_settings[k] = mm_settings[k]
        if self.mm_settings['cut_longer'] and self.verbose:
            print("Warning: using the option 'cut_longer' during optimization should be avoided!")
        if not self.mm_settings['cut_second_waveform'] and self.verbose:
            print("Warning: using the option 'cut_second_waveform' during optimization is strongly suggested!")
                          
        # decide IC vars based on kind_ic
        self.__set_variables(vrs)
        if map_function is not None:
            if self.map_function is None:
                self.map_function = map_function
            else:
                print('Warning: map_function is not None, but kind_ic is not "choose"')
                print('         user-input map_function will be ignored.')            

        if self.opt_bounds is None:
            self.opt_bounds = {var: [None, None] for var in self.opt_vars}
        # update bounds iterator
        self.__bounds_iter_defaults__()
        self.bounds_iter = {**self.bounds_iter, **bounds_iter}
        # update bounds
        self.__update_bounds(eps=self.bounds_iter['eps_initial'])

        # set minimizer
        self.__minimizer__defaults__()
        self.minimizer = {**self.minimizer, **minimizer}
        self.annealing_counter = 0
        if minimizer['kind'] == 'dynesty':
            self.minimize = self.__minimize__dynesty__
        elif minimizer['kind'] == 'dual_annealing':
            self.minimize = self.__minimize_annealing_
        else:
            raise ValueError(f'Unknown minimizer kind: {minimizer["kind"]}')

        if verbose:
            q    = ref_Waveform.metadata['q']
            chi1 = ref_Waveform.metadata['chi1z'] 
            chi2 = ref_Waveform.metadata['chi2z'] 
            flags_str = ''
            for flag in ref_Waveform.metadata['flags']:
                flags_str += flag + ', '
            flags_str = flags_str[:-2]
            print( '###########################################')
            print(f'###          Running Optimizer          ###')
            print( '###########################################\n')
            print(f'Reference waveform : {ref_Waveform.metadata["name"]}')
            print(f'(q, chi1z, chi2z)  : ({q:.2f}, {chi1:.2f}, {chi2:.2f})')
            print(f'binary type        : {flags_str}')
            print(f'Variables for ICs  : {self.opt_vars}')
            print(' ')

        mm_data  = self.load_or_create_mismatches()
        ref_name = self.ref_Waveform.metadata['name']
        
        run_optimization = True
        opt_data = None
        if ref_name in mm_data['mismatches']:
            opt_data = mm_data['mismatches'][ref_name]

            if not overwrite or opt_data['mm_opt']<self.bounds_iter['bad_mm']:
                run_optimization = False
            if verbose: 
                print(f'Loading mismatch from {self.json_file}')
                print('Optimal ICs  :')
                for ky in self.opt_vars:
                    print(f'                {ky:5s} : {opt_data[ky+"_opt"]:.15f}')
                print('Original mm  : {:.3e}'.format(opt_data['mm0']))
                print('Optimized mm : {:.3e}\n'.format(opt_data['mm_opt']))
        
        if run_optimization:
            random.seed(self.minimizer['opt_seed'])
            dashes    = '-'*45
            asterisks = '*'*45
            
            eps = copy.copy(self.bounds_iter['eps_initial'])
            
            t0 = time.perf_counter()
            # i-loop on different search bounds
            for i in range(1, self.bounds_iter['max_iter']+1): 
                if self.bounds_iter['max_iter']>1 and self.verbose:
                    print(f'\n{asterisks}\nSearch bounds (eps) iteration  #{i:d}\n{asterisks}')
                 
                # j-loop on different initial gueses
                for j in range(1, self.opt_max_iter+1):
                    if self.verbose: print(f'{dashes}\nOptimization iteration #{j:d}\n{dashes}')
                    if i==1 and j==1 and opt_data is None: # if first iter of both loops
                        opt_data = self.optimize_mismatch(use_ref_guess=True)
                    else:
                        opt_data_new = self.optimize_mismatch(use_ref_guess=False)
                        if opt_data_new['mm_opt']<opt_data['mm_opt']:
                            opt_data = opt_data_new
                    # if we reached a nice mismatche, break loop on initial guesses
                    if opt_data['mm_opt']<=self.opt_good_mm:
                        break
                
                if opt_data['mm_opt']<=self.bounds_iter['bad_mm']:
                    # if the mismatch is good according to eps-standard, then break
                    break
                
                elif i<self.bounds_iter['max_iter']:
                    # otherwise, increase the bound search (if we are not at the last iter)
                    flat_old_bounds = [item for key in self.opt_bounds for item in self.opt_bounds[key]]
                    
                    kys = self.opt_vars
                    self.opt_bounds = {kys[0]:[None,None], kys[1]:[None,None]}
                    for ky in eps:
                        eps[ky] *= self.bounds_iter['eps_factors'][ky]
                    self.__update_bounds(eps=eps)
                    flat_new_bounds = [item for key in self.opt_bounds for item in self.opt_bounds[key]]
                    print('\nIncreasing search bounds: [{:.3f},{:.3f}], [{:.3f},{:.3f}]'.format(*flat_old_bounds))
                    print('                  ----> : [{:.3f},{:.3f}], [{:.3f},{:.3f}]'.format(*flat_new_bounds))
                
                else:
                    mm_opt = opt_data['mm_opt']
                    print( '\n++++++++++++++++++++++++++++++++++++++')
                    print(f'+++  Reached eps_max_iter : {self.bounds_iter["max_iter"]:2d}     +++')
                    print(f'+++  mm_opt : {mm_opt:.2e} > {self.bounds_iter["bad_mm"]:.2e}  +++')
                    print( '++++++++++++++++++++++++++++++++++++++')
                    
            mm_data['mismatches'][ref_name] = opt_data
            
            if verbose:
                print('\n>> Best mismatch found : {:.3e}'.format(opt_data['mm_opt']))
                print(  '>> Total elapsed time  : {:.1f} s\n'.format(time.perf_counter()-t0))

            if json_file is not None: 
                self.save_mismatches(mm_data)
        self.opt_data = opt_data
<<<<<<< HEAD
        pass

    def __set_variables(self, vrs):
        """
        Set the variables to optimize over depending on the kind of ICs
        """
        if self.kind_ic == 'choose':
            self.opt_vars     = vrs
            self.map_function = None # Needs to be defined by the user
        elif self.kind_ic == 'e0f0':
            self.opt_vars = ['e0', 'f0']
            self.map_function = lambda x: {'ecc':x['e0'], 'f0':x['f0']} # map to EOB pars
        elif self.kind_ic == 'E0pph0':
            self.opt_vars = ['E0byM', 'pph0']
            self.map_function = lambda x: {'H_hyp':x['E0byM'], 'J_hyp':x['pph0']}
        elif self.kind_ic == 'phi0theta0':
            self.opt_vars = ['phi_ref', 'theta']

            def rotate_in_plane_spins(chiA,chiB,theta=0.):
                """
                Perform a rotation of the in-plane spins by an angle theta
                """
                from scipy.spatial.transform import Rotation

                zaxis    = np.array([0, 0, 1])
                r        = Rotation.from_rotvec(theta*zaxis)
                chiA_rot = r.apply(chiA)
                chiB_rot = r.apply(chiB)
                return chiA_rot, chiB_rot

            def func(vrs):
                theta   = vrs['theta']
                phi_ref = vrs['phi_ref']
                chiA = np.array([vrs['chi1x'], vrs['chi1y'], vrs['chi1z']])
                chiB = np.array([vrs['chi2x'], vrs['chi2y'], vrs['chi2z']])

                # rotate in-plane spin components by theta
                chiA_rot, chiB_rot = rotate_in_plane_spins(chiA,chiB,theta=theta)
                rotated = {
                        'chi1x'  : chiA_rot[0], 'chi1y': chiA_rot[1], 'chi1z': chiA_rot[2],
                        'chi2x'  : chiB_rot[0], 'chi2y': chiB_rot[1], 'chi2z': chiB_rot[2],
                        'phi_ref': phi_ref,
                        }
                return rotated

            self.map_function = func
        else:
            raise ValueError(f'Unknown kind of ICs: {self.kind_ic}')
=======
        self.opt_Waveform = self.generate_EOB(ICs={self.ic_keys[0]:opt_data['x_opt'], 
                                                  self.ic_keys[1]:opt_data['y_opt']})
        
        if debug:
            self.mm_settings['debug'] = True
            self.match_against_ref(self.opt_Waveform)
>>>>>>> 011949b5
        pass

    def __update_bounds(self, eps=None):
        """
        Set the bounds for the optimization; if the bounds are not specified,
        set them to the reference value (read from metadata) +/- eps
        """
        if eps is None: eps = self.bounds_iter['eps_initial']
        vls = []
        for ky in self.opt_vars:
            try:
                vls.append(self.ref_Waveform.metadata[ky])
            except KeyError:
                print(f'WARNING: update bounds, {ky} not found in metadata. Setting to 1.')
                vls.append(1)
        
        default_bounds = {ky: [vl*(1-eps[ky]), vl*(1+eps[ky])] for ky,vl in zip(self.opt_vars, vls)}

        for ky in self.opt_vars:
            for j in range(2):
                if self.opt_bounds[ky][j] is None:
                    self.opt_bounds[ky][j] = default_bounds[ky][j]
        pass

    def load_or_create_mismatches(self): 
        """
        Load mismatches data if the options of the
        json file stored is consistent with current ones.
        Otherwise, create a new dictionary (NOT a new json file)
        """
        # convert numpy array to lists to avoid issues with JSON writing/loading
        loc_mm_settings = copy.deepcopy(self.mm_settings)
        for k in loc_mm_settings:
            val = loc_mm_settings[k]
            if isinstance(val, np.ndarray):
                loc_mm_settings[k] = list(val)
        del loc_mm_settings['initial_frequency_mm'] # save this at sim-level
        del loc_mm_settings['final_frequency_mm']
        
        # options to store/read in JSON 
        options = {'minimizer'    : self.minimizer,
                   'kind_ic'      : self.kind_ic,
                   'vars'         : self.opt_vars,
                   'mm_settings'  : loc_mm_settings,
                  } 

        # check if file exists
        if self.json_file is not None and os.path.exists(self.json_file):
            # load mismatches dict
            with open(self.json_file, 'r') as file:
                json_data = json.loads(file.read())

            # fix list of list to list of tuples for 'modes' in json-data
            modes_list_of_list = json_data['options']['mm_settings']['modes']
            json_data['options']['mm_settings']['modes'] = [tuple(mode) for mode in modes_list_of_list]
            
            # check that the options are the same: 
            # 1) start by checking everything except mm_settings
            # 2) then check mm_settings
            dicts2check = [ [json_data['options'],                options               ],
                            [json_data['options']['mm_settings'], options['mm_settings']]
                          ]
            names = [ ['json', 'self'], ['mm_set-json', 'mm_set-self']  ]
            list_excluded_keys = [['mm_settings'], ['debug', 'initial_frequency_mm', 'final_frequency_mm']]
            for i in range(len(dicts2check)):
                dict1     = dicts2check[i][0]
                dict2     = dicts2check[i][1]
                name1     = names[i][0]
                name2     = names[i][1]
                excl_keys = list_excluded_keys[i]
                if not ut.are_dictionaries_equal(dict1, dict2, excluded_keys=excl_keys, verbose=True):
                    ut.print_dict_comparison(dict1, dict2, excluded_keys=excl_keys, dict1_name=name1, dict2_name=name2)
                    raise RuntimeError('The options in the json-file are different w.r.t. the currient ones. Exit.')
            
            data = json_data
        else:
            # create mismatches dict
            data = {'options':options, 'mismatches':{}}
        return data
    
    def save_mismatches(self, data, verbose=None, json_file=None, overwrite=None):
        if verbose   is None: verbose   = self.verbose
        if overwrite is None: overwrite = self.overwrite
        if json_file is None: json_file = self.json_file
        if json_file is None: # i.e., if self.json_file is None
            pass 
        
        sim_name = self.ref_Waveform.metadata['name']
        creating_new_file = True 
        if os.path.exists(json_file) and not overwrite:
            with open(json_file, 'r') as file:
                json_data = json.loads(file.read())
            
            creating_new_file = False
            if sim_name in json_data['mismatches']:
                print(f'   ---> File {json_file} alreay exists and contains {sim_name}, but overwriting is off.')
                json_file = json_file.replace('.json', '_new.json')
                print(f'   ---> writing on file: {json_file}')
                creating_new_file = True

        with open(json_file, 'w') as file:
            file.write(json.dumps(data,indent=2))

        if verbose: 
            action = 'Created' if creating_new_file else 'Updated'
            print(f'{action} {json_file}\n')
        pass

    def generate_EOB(self, ICs={'f0':None, 'e0':None}):
        ref_meta = self.ref_Waveform.metadata
        # Set all the intrinsic parameters that are not in ICs
        default_intrinsic =  ['M', 'q', 'chi1x', 'chi1y', 'chi1z', 'chi2x', 'chi2y', 'chi2z']
        for ic in ICs: 
            if ic in default_intrinsic: default_intrinsic.remove(ic)
        sub_meta = {key: ref_meta[key] for key in default_intrinsic}
        sub_meta['use_nqc']  = self.use_nqc
        sub_meta['ode_tmax'] = 3e+4

        # map the ICs (and the other intrinsic pars) to the EOB parameters
        mapped_ids = self.map_function({**ICs, **sub_meta})

        if 'H_hyp' in mapped_ids or 'J_hyp' in mapped_ids:
            if self.r0_eob == 'read':
                # start close to the NR value, a little earlier
                mapped_ids['r_hyp'] = ref_meta['r0']*1.1
            else:
                if self.r0_eob is not None:
                    if self.r0_eob < ref_meta['r0']:
                        print(f'Warning: r0_eob={self.r0_eob} is smaller than the NR value r0={ref_meta["r0"]}')
                        print('         Setting r0_eob to NR value')
                        mapped_ids['r_hyp'] = ref_meta['r0']
                    else:
                        mapped_ids['r_hyp'] = self.r0_eob
                mapped_ids['r_hyp']         = self.r0_eob  # if None, it will be computed in the EOB model
        
        # add the mapped ICs to the sub_meta dictionary & additional model options
        # and run
        sub_meta.update(mapped_ids)
        sub_meta.update(self.model_opts)
        try:
            pars        = CreateDict(**sub_meta)
            eob_wave    = Waveform_EOB(pars=pars)
            #eob_wave._u = eob_wave.u#-eob_wave.u[0]
        except Exception as e:
            # FIXME: no error msg is a little bit criminal
            #print(f'Error occured in EOB wave generation:\n{e}')
            eob_wave = None
        return eob_wave
    
    def match_against_ref(self, eob_Waveform, verbose=None, iter_loop=False, return_matcher=False, cache={}, mm_settings=None):
        if verbose     is None: verbose     = self.verbose
        if mm_settings is None: mm_settings = self.mm_settings
        if eob_Waveform is not None:
            try:
                matcher = Matcher(self.ref_Waveform, eob_Waveform,
                                  settings=mm_settings, cache=cache)
                mm = matcher.mismatch
            except Exception as e:
                print('Error while computing match: ', e)
                matcher = None
                mm = 1.0
        else:
            matcher = None
            mm = 1.0
        if verbose and iter_loop:
            self.annealing_counter += 1
            print( '  >> mismatch - iter  : {:.3e} - {:3d}'.format(mm, self.annealing_counter), end='\r')
        if return_matcher:
            return mm, matcher
        else:
            return mm
    
    def __func_to_minimize(self, x, kys, verbose=None, cache={}):
        if verbose is None: verbose = self.verbose
        # reassemble the ICs
        vs = {kys[i]: x[i] for i in range(len(kys))}
        eob_Waveform = self.generate_EOB(ICs=vs)
        if eob_Waveform is not None:
            mm = self.match_against_ref(eob_Waveform, verbose=self.verbose, iter_loop=True, cache=cache)
        else:
            if self.kind_ic=='E0pph0':
                pph0 = vs['pph0']
                ref_meta = self.ref_Waveform.metadata
                q    = ref_meta['q']
                chi1 = ref_meta['chi1z']
                chi2 = ref_meta['chi2z']
                rvec = np.linspace(2,20,num=200)
                Vmin = PotentialMinimum(rvec,pph0,q,chi1,chi2)
                dV   = Vmin-vs['E0byM']
            else:
                dV = 0
            mm = 1 + dV
        return mm

    def optimize_mismatch(self, use_ref_guess=True, verbose=None):
        """
        Optimize the mismatch between the reference waveform and the other model waveform.
        """
        if verbose is None: verbose = self.verbose
        kys     = self.opt_vars
        bounds  = self.opt_bounds

        # Treat variables which are in common with the reference
        kys_ref = [ky for ky in kys if ky in self.ref_Waveform.metadata] # common keys
        vs_ref  = {ky: self.ref_Waveform.metadata[ky] for ky in kys_ref} # reference values
        for ky in kys_ref:
            vv = vs_ref[ky]
            if vv<bounds[ky][0] or vv>bounds[ky][1]:
                print('Warning! Reference value for {:s} is outside searching interval: [{:.2e},{:.2e}]'.format(ky,  bounds[ky][0],  bounds[ky][1]))
        if use_ref_guess:
            # use reference values whenever possible
            vs0 = vs_ref
        else:
            # random initial guess
            vs0 = {ky: np.random.uniform(bounds[ky][0], bounds[ky][1]) for ky in kys}
        
        # randomly select the variables which are not in common with the reference
        for ky in kys:
            if ky not in kys_ref:
                vs0[ky] = np.random.uniform(bounds[ky][0], bounds[ky][1])

        # reference match
        mm0, matcher0 = self.match_against_ref(self.generate_EOB(ICs=vs0),
                                                                iter_loop=False, 
                                                                return_matcher=True
                                              )
        if verbose:
            print(f'Original  mismatch    : {mm0:.3e}')
            print( 'Optimization interval :')
            for ky in kys:
                print(f'                        {ky:5s} : [{bounds[ky][0]:.3e},{bounds[ky][1]:.3e}]')
            print(f'Initial guess         :')
            for ky in kys: 
                print(f'                        {ky:5s} : {vs0[ky]:.15f}')
        
        if self.use_matcher_cache:
            if matcher0 is None:
                if verbose: print('+++ First mm-computation failed! Not using cache +++')
                cache = {}
            else:
                cache = {'h1f':matcher0.h1f, 'M':matcher0.settings['M']}
        else:
            cache = {}
        
        # prepare for annealing
        x0           = [vs0[ky] for ky in kys]
        bounds_array = np.array([[bounds[ky][0], bounds[ky][1]] for ky in kys])
        f = lambda x : self.__func_to_minimize(x, kys, verbose=verbose, cache=cache)

        t0_annealing  = time.perf_counter()
        opts, mm_opt  = self.minimize(f, x0, bounds_array, kys)

        if verbose:
            print( '  >> mismatch - iter  : {:.3e} - {:3d}'.format(mm_opt, self.annealing_counter), end='\r')
            print(f'Optimized mismatch    : {mm_opt:.3e}')
            print(f'Optimal ICs           :' )
            for ky in kys:
                print(f'                        {ky:5s} : {opts[ky]:.15f}')
            print( 'Minimization time        : {:.1f} s'.format(time.perf_counter()-t0_annealing))
        
        # generate the eob waveform corresponding to the optimal ICs
        eob_opt = self.generate_EOB(ICs=opts)
        
        if self.debug:
            temp_settings = copy.copy(self.mm_settings)
            temp_settings['debug'] = True
            self.match_against_ref(eob_opt, mm_settings=temp_settings)
        
        opt_data = { 
                    # store also some attributes, just for convenience 
                    'q'            : self.ref_Waveform.metadata['q'],
                    'chi1x'        : self.ref_Waveform.metadata['chi1x'],
                    'chi1y'        : self.ref_Waveform.metadata['chi1y'],
                    'chi1z'        : self.ref_Waveform.metadata['chi1z'],
                    'chi2x'        : self.ref_Waveform.metadata['chi2x'],
                    'chi2y'        : self.ref_Waveform.metadata['chi2y'],
                    'chi2z'        : self.ref_Waveform.metadata['chi2z'],
                    'initial_frequency_mm' : self.mm_settings['initial_frequency_mm'],
                    'final_frequency_mm'   : self.mm_settings['final_frequency_mm'],
                    'opt_seed'     : self.minimizer['opt_seed'],
                    'opt_max_iter' : self.opt_max_iter,
                    'opt_good_mm'  : self.opt_good_mm,
                    'bounds_iter'  : self.bounds_iter,
                    # optimization results
                    'bounds'       : bounds, 
                    'mm0'          : mm0,
                    'mm_opt'       : mm_opt, 
                    }
        for ky in kys:
            opt_data[ky]        = vs_ref[ky]
            opt_data[ky+'_opt'] = opts[ky]
        
        if eob_opt is not None and self.json_save_dyn:
            dyn0 = eob_opt.dyn
            dyn0 = {ky: list(dyn0[ky]) for ky in dyn0.keys()}
        else:
            dyn0 = None
        opt_data['dyn0'] = dyn0
        
        return opt_data
    
    def __bounds_iter_defaults__(self):
        self.bounds_iter = {
                            'eps_initial': {},    # initial epsilon values 
                            'eps_factors': {},    # increase-factor for eps at each eps-iter
                            'max_iter'   : 1,     # If true, iterate on eps-bounds
                            'bad_mm'     : 0.1,   # if after opt_max_iter(s) we are still above this threshold 
        }
        for ky in self.opt_vars:
            self.bounds_iter['eps_initial'][ky] = 1e-2
            self.bounds_iter['eps_factors'][ky] = 2
        pass

    def __minimizer__defaults__(self):
        """
        Set the default minimizer options.
        """
        self.minimizer = { # annealing options
                           'kind': 'dual_annealing', 
                           'opt_maxfun': 1000, 
                           'opt_seed': 190521,

                           # dynesty options
                           'nlive'  : 10,
                           'maxiter': 10000,
                           'maxcall': 10000,
                           'print_progress': True,
        }
        pass

    def __minimize_annealing_(self, f, x0, bounds_array, kys):
        """
        Minimize with dual annealing. 
        """
        maxiter = self.minimizer.get('opt_maxfun', 1000)
        seed    = self.minimizer.get('opt_seed', 190521)
        x0      = x0

        opt_result   = optimize.dual_annealing(
                                                f,
                                                maxfun = maxiter, 
                                                seed   = seed, 
                                                x0     = x0,
                                                bounds = bounds_array,
                                            )
        
        opt_pars     = opt_result['x']
        opts         = {kys[i]: opt_pars[i] for i in range(len(kys))}
        mm_opt       = opt_result['fun']
        return opts, mm_opt
    
    def __minimize__dynesty__(self, f, x0, bounds_array, kys):
        """
        Minimize with dynesty.
        NOTE: largely untested!
        """
        from dynesty import NestedSampler

        # Define the dimensionality of our problem.
        ndim     = len(kys)
        progress = self.minimizer.get('print_progress', True)
        nlive    = self.minimizer.get('nlive'  , 1024)
        maxiter  = self.minimizer.get('maxiter', 10000)
        maxcall  = self.minimizer.get('maxcall', 10000)

        def loglike(x):
            """
            The log-likelihood function.
            We use the mismatch weighted over the min_thrs, squared
            """
            logl = -0.5*(f(x)/0.001)**2
            if np.isnan(logl) or np.isinf(logl):
                return -np.inf
            return logl

        def prior_transform(u):
            """
            Map the unit cube to the parameter space, assuming
            uniform priors on the parameters.
            """
            return [bounds_array[i][0] + u[i] * (bounds_array[i][1] - bounds_array[i][0]) for i in range(ndim)]

        # Define our sampler.
        sampler = NestedSampler(loglike, 
                                prior_transform, 
                                ndim, 
                                nlive=nlive, 
                                sample="rwalk",  # Specify rwalk as the sampling method
                                bound="multi",   # Use a multi-ellipsoid bound    
                                )  
        sampler.run_nested(maxiter=maxiter, maxcall=maxcall,print_progress=progress, dlogz=0.1)

        # return just the maxL point
        maxL   = sampler.results.logl.argmax()
        opts   = {kys[i]: sampler.results.samples[maxL][i] for i in range(len(kys))}
        mm_opt = f(sampler.results.samples[maxL])

        # make the traceplot
        if self.verbose:
            from dynesty import plotting as dyplot
            fig, _ = dyplot.traceplot(sampler.results,
                             show_titles=True,
                             trace_cmap='viridis')
            fig.savefig('traceplot.png')

        return opts, mm_opt

<|MERGE_RESOLUTION|>--- conflicted
+++ resolved
@@ -204,7 +204,6 @@
             if json_file is not None: 
                 self.save_mismatches(mm_data)
         self.opt_data = opt_data
-<<<<<<< HEAD
         pass
 
     def __set_variables(self, vrs):
@@ -253,14 +252,6 @@
             self.map_function = func
         else:
             raise ValueError(f'Unknown kind of ICs: {self.kind_ic}')
-=======
-        self.opt_Waveform = self.generate_EOB(ICs={self.ic_keys[0]:opt_data['x_opt'], 
-                                                  self.ic_keys[1]:opt_data['y_opt']})
-        
-        if debug:
-            self.mm_settings['debug'] = True
-            self.match_against_ref(self.opt_Waveform)
->>>>>>> 011949b5
         pass
 
     def __update_bounds(self, eps=None):
