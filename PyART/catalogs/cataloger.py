--- conflicted
+++ resolved
@@ -7,11 +7,7 @@
 from ..analysis.match  import Matcher
 from ..analysis.opt_ic import Optimizer
 from ..models.teob import CreateDict
-<<<<<<< HEAD
 from ..models.teob import Waveform_EOB, get_pph_lso
-=======
-from ..models.teob import Waveform_EOB
->>>>>>> 04691cbd
 
 matplotlib.rc('text', usetex=True)
 
@@ -62,11 +58,8 @@
             from .sxs import Waveform_SXS
             wave = Waveform_SXS(path=self.path, ID=ID, **add_opts)
             
-<<<<<<< HEAD
         elif self.catalog=='rit':
-=======
-        elif self.catalog=='rit'
->>>>>>> 04691cbd
+
             from .rit import Waveform_RIT
             wave = Waveform_RIT(path=self.path, ID=ID, **add_opts)
         
@@ -81,13 +74,10 @@
         elif self.catalog=='grahyp':
             from .gra_hyp import Waveform_GRAHyp
             wave = Waveform_GRAHyp(path=self.path, ID=ID, **add_opts)
-<<<<<<< HEAD
         
         elif self.catalog=='sacra':
             from .sacra import Waveform_SACRA
             wave = Waveform_SACRA(path=self.path, ID=ID, **add_opts)
-=======
->>>>>>> 04691cbd
 
         else:
             raise ValueError(f'Unknown catalog: {self.catalog}')
@@ -110,20 +100,12 @@
             cd_args = CreateDict.__code__.co_varnames
             newpars = {ky:val for ky,val in params.items() if ky in cd_args} 
             params  = CreateDict(**newpars)
-<<<<<<< HEAD
-            
-=======
->>>>>>> 04691cbd
             # have a slightly lower f0
             params['initial_frequency'] = 0.95*params['initial_frequency']
             eob    = Waveform_EOB(params)
         return eob
 
-<<<<<<< HEAD
     def plot_waves(self, cmap='rainbow', legend=False):
-=======
-    def plot_waves(self, cmap='rainbow'):
->>>>>>> 04691cbd
         mycmap = plt.get_cmap(cmap)
         colors = mycmap(np.linspace(0,1,self.nsims))
         plt.figure(figsize=(8,6))
@@ -133,17 +115,12 @@
             if (2,2) in wave.hlm:
                 try:
                     tmrg,_,_,_ = wave.find_max()
-<<<<<<< HEAD
                     plt.plot(wave.u-tmrg, wave.hlm[(2,2)]['A'], c=colors[i], label=label)
                 except:
                     plt.plot(wave.u, wave.hlm[(2,2)]['A'], c=colors[i], label=label)
         if legend:
             plt.legend()
-=======
-                    plt.plot(wave.u-tmrg, wave.hlm[(2,2)]['A'], c=colors[i])
-                except:
-                    plt.plot(wave.u, wave.hlm[(2,2)]['A'], c=colors[i])
->>>>>>> 04691cbd
+
         plt.show()
         pass
     
@@ -266,11 +243,8 @@
             self.data[name]['Optimizer'] = Optimizer(self.data[name]['Waveform'], **optimizer_opts)
         pass
 
-<<<<<<< HEAD
     def __is_in_valid_range(self, name, ranges,):
-=======
-    def __is_in_valid_range(self, name, ranges):
->>>>>>> 04691cbd
+
         """
         Check if a certain waveform is in the specified
         ranges (for example: ranges={'pph0':[1,10]})
@@ -404,23 +378,15 @@
                      mass_max   = 200, 
                      N          = 20,
                      cmap       = 'jet', 
-<<<<<<< HEAD
                      json_load  = None, # load if not None
                      json_save  = None, # save if not None
                      mm_settings= None, 
-=======
-                     mm_settings= None,
->>>>>>> 04691cbd
                      ranges     = {'pph0':[1,10]},
                      cmap_var   = 'E0byM',
                      hlines     = [],
                      figname    = None, # save if not None
                      ):
-
-<<<<<<< HEAD
         if figname is not None: savepng = True
-=======
->>>>>>> 04691cbd
 
         # select waveforms and get colors
         subset       = self.find_subset(ranges=ranges)
@@ -432,7 +398,6 @@
         masses = np.linspace(mass_min, mass_max, num=N)    
         
         # start setting up the JSON file
-<<<<<<< HEAD
         if isinstance(json_load, str) and os.path.exists(json_load):
             with open(json_load, 'r') as file:
                 mm_data = json.load(file) 
@@ -450,19 +415,6 @@
             if name in mm_data['mismatches']:
                 continue
             
-=======
-        mm_data = {}
-        mm_data['masses']     = list(masses)
-        mm_data['options']    = {}
-        mm_data['mismatches'] = {}
-        mm_data['options']['mm_settings'] = mm_settings
-
-        vrs = ['q', 'chi1x', 'chi1y', 'chi1z', 'chi2x', 'chi2y', 'chi2z', 'E0byM', 'pph0']
-
-        _, ax = plt.subplots(1,1,figsize=(8,6))
-
-        for i, name in enumerate(subset):
->>>>>>> 04691cbd
             if mm_settings is None:
                 if self.data[name]['Optimizer'] is not None:
                     if self.verbose: print(f'Using settings from {name} optimizer')
@@ -487,11 +439,8 @@
             for vr in vrs:
                 mm_data['mismatches'][name][vr] = self.quantity_from_dataset(name, vr)
 
-<<<<<<< HEAD
         _, ax = plt.subplots(1,1,figsize=(8,6))
         for i, name in enumerate(subset):
-=======
->>>>>>> 04691cbd
             cidx = cmap_indices[i]
             ax.plot(masses, mm_data['mismatches'][name]['mm_vs_M'], label=name, c=colors[cidx], lw=0.6)
         
@@ -519,18 +468,11 @@
             plt.savefig(figname,dpi=200,bbox_inches='tight')
             print(f'Figure saved: {figname}')
         plt.show()
-<<<<<<< HEAD
         
         if isinstance(json_save, str):
             with open(json_save, 'w') as file:
                 file.write(json.dumps(mm_data,indent=2))
                 print(f'JSON file saved: {json_save}')
-=======
-
-        with open(self.json_file, 'w') as file:
-            file.write(json.dumps(mm_data,indent=2))
-            print(f'JSON file saved: {self.json_file}')
->>>>>>> 04691cbd
 
         return
 
